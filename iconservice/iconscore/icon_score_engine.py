--- conflicted
+++ resolved
@@ -77,11 +77,7 @@
             self.__call(icon_score_address, context, data)
             return None
         elif data_type == 'install':
-<<<<<<< HEAD
             return self.__install(context.address, data)
-=======
-            self.__install(context, data)
->>>>>>> 0ac61565
         elif data_type == 'update':
             self.__update(context, data)
             return None
