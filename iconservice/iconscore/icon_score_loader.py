--- conflicted
+++ resolved
@@ -15,13 +15,9 @@
 # limitations under the License.
 
 import importlib.util
-<<<<<<< HEAD
 import json
-=======
 import sys
->>>>>>> 6f413280
 from os import path
-from sys import path as sys_path
 
 from .score_package_validator import ScorePackageValidator
 from ..icon_constant import IconScoreLoaderFlag
@@ -32,13 +28,9 @@
 
     def __init__(self, score_root_path: str, flag: int):
         self._score_root_path = score_root_path
-<<<<<<< HEAD
         self._flag = flag
-        sys_path.append(score_root_path)
-=======
         if not score_root_path in sys.path:
             sys.path.append(score_root_path)
->>>>>>> 6f413280
 
     def _is_flag_on(self, flag: 'IconScoreLoaderFlag') -> bool:
         return (self._flag & flag) == flag
