--- conflicted
+++ resolved
@@ -14,24 +14,26 @@
 # See the License for the specific language governing permissions and
 # limitations under the License.
 
+
 import inspect
 import unittest
 from os import path, makedirs, symlink
-from time import sleep
-
 from typing import TYPE_CHECKING
 
 from iconservice.base.address import AddressPrefix
+from iconservice.deploy.icon_score_deployer import IconScoreDeployer
 from iconservice.iconscore.icon_score_base import IconScoreBase
 from iconservice.iconscore.icon_score_context import ContextContainer, \
     IconScoreContextFactory, IconScoreContextType
 from iconservice.iconscore.icon_score_context import IconScoreContext
 from iconservice.iconscore.icon_score_loader import IconScoreLoader
-from tests import create_address, create_tx_hash, rmtree, TEST_ROOT_PATH
+from tests import create_address, create_tx_hash
 from tests.mock_db import create_mock_icon_score_db
 
 if TYPE_CHECKING:
     from iconservice.base.address import Address
+
+TEST_ROOT_PATH = path.abspath(path.join(path.dirname(__file__), '../'))
 
 
 class TestContextContainer(ContextContainer):
@@ -44,36 +46,28 @@
 
 
 class TestIconScoreLoader(unittest.TestCase):
-    _ROOT_SCORE_PATH = '.score'
-    _TEST_DB_PATH = './statedb'
+    _ROOT_SCORE_PATH = 'tests/score'
+    _TEST_DB_PATH = 'tests/test_db'
 
     def setUp(self):
-<<<<<<< HEAD
-        rmtree(self._ROOT_SCORE_PATH)
-        rmtree(self._TEST_DB_PATH)
-
-        self._loader = IconScoreLoader(self._ROOT_SCORE_PATH)
-=======
         self._score_path = path.join(TEST_ROOT_PATH, self._ROOT_SCORE_PATH)
         self._loader = IconScoreLoader(self._score_path, 0)
         self._addr_test_score01 = create_address(AddressPrefix.CONTRACT)
         self._addr_test_score02 = create_address(AddressPrefix.CONTRACT)
->>>>>>> 2e4a805c
 
         self.db = create_mock_icon_score_db()
-        self.factory = IconScoreContextFactory(max_size=1)
+        self._factory = IconScoreContextFactory(max_size=1)
         IconScoreContext.icon_score_manager = MockIconScoreManager()
-        self._context = self.factory.create(IconScoreContextType.DIRECT)
+        self._context = self._factory.create(IconScoreContextType.DIRECT)
         self._context_container = TestContextContainer()
         self._context_container._push_context(self._context)
 
     def tearDown(self):
-        self.engine = None
-        self._context.type = IconScoreContextType.DIRECT
-        self.factory.destroy(self._context)
-
-        rmtree(self._ROOT_SCORE_PATH)
-        rmtree(self._TEST_DB_PATH)
+        remove_path = path.join(TEST_ROOT_PATH, self._ROOT_SCORE_PATH)
+        IconScoreDeployer.remove_existing_score(remove_path)
+        remove_path = path.join(TEST_ROOT_PATH, self._TEST_DB_PATH)
+        IconScoreDeployer.remove_existing_score(remove_path)
+        pass
 
     @staticmethod
     def __ensure_dir(dir_path):
@@ -81,23 +75,23 @@
             makedirs(dir_path)
 
     def load_proj(self, proj: str, addr_score: 'Address') -> callable:
-        target_path = path.join(self._ROOT_SCORE_PATH, addr_score.to_bytes().hex())
+        target_path = path.join(self._score_path, addr_score.to_bytes().hex())
         makedirs(target_path, exist_ok=True)
         tx_hash = create_tx_hash()
         converted_tx_hash = f'0x{bytes.hex(tx_hash)}'
         target_path = path.join(target_path, converted_tx_hash)
 
-        ref_path = path.join(TEST_ROOT_PATH, 'sample/{}'.format(proj))
+        ref_path = path.join(TEST_ROOT_PATH, 'tests/sample/{}'.format(proj))
         symlink(ref_path, target_path, target_is_directory=True)
         return self._loader.load_score(addr_score.to_bytes().hex(), tx_hash)
 
     def test_install(self):
-        self.__ensure_dir(self._ROOT_SCORE_PATH)
-        sleep(1)
-        score = self.load_proj('test_score01', create_address(AddressPrefix.CONTRACT))
-        print('test_score01', score.get_api())
-        sleep(1)
-        score = self.load_proj('test_score02', create_address(AddressPrefix.CONTRACT))
+        self.__ensure_dir(self._score_path)
+
+        # TODO:
+        # score = self.load_proj('test_score01', self._addr_test_score01)
+        # print('test_score01', score.get_api())
+        score = self.load_proj('test_score02', self._addr_test_score02)
         print('test_score02', score.get_api())
 
         ins_score = score(self.db)
